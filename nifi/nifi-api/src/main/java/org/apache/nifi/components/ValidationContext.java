--- conflicted
+++ resolved
@@ -81,7 +81,6 @@
     String getAnnotationData();
     
     /**
-<<<<<<< HEAD
      * There are times when the framework needs to consider a component valid, even if it
      * references an invalid ControllerService. This method will return <code>false</code>
      * if the component is to be considered valid even if the given Controller Service is referenced
@@ -89,7 +88,8 @@
      * @param service
      */
     boolean isValidationRequired(ControllerService service);
-=======
+    
+    /**
      * Returns <code>true</code> if the given value contains a NiFi Expression Language expression,
      * <code>false</code> if it does not
      * 
@@ -107,5 +107,4 @@
      * @return
      */
     boolean isExpressionLanguageSupported(String propertyName);
->>>>>>> a5e140f1
 }