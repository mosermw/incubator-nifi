--- conflicted
+++ resolved
@@ -103,7 +103,6 @@
     }
     
     @Override
-<<<<<<< HEAD
     public String getControllerServiceName(final String serviceIdentifier) {
     	final ControllerServiceConfiguration configuration = context.getConfiguration(serviceIdentifier);
     	return configuration == null ? null : serviceIdentifier;
@@ -117,7 +116,8 @@
     @Override
     public boolean isControllerServiceEnabling(String serviceIdentifier) {
         return context.isControllerServiceEnabling(serviceIdentifier);
-=======
+    }
+    
     public boolean isExpressionLanguagePresent(final String value) {
         if ( value == null ) {
             return false;
@@ -131,6 +131,5 @@
     public boolean isExpressionLanguageSupported(final String propertyName) {
         final Boolean supported = expressionLanguageSupported.get(propertyName);
         return Boolean.TRUE.equals(supported);
->>>>>>> a5e140f1
     }
 }